#include <linux/init.h>
#include <linux/kernel.h>
#include <linux/sched.h>
#include <linux/string.h>
#include <linux/bootmem.h>
#include <linux/bitops.h>
#include <linux/module.h>
#include <linux/kgdb.h>
#include <linux/topology.h>
#include <linux/delay.h>
#include <linux/smp.h>
#include <linux/percpu.h>
#include <asm/i387.h>
#include <asm/msr.h>
#include <asm/io.h>
#include <asm/linkage.h>
#include <asm/mmu_context.h>
#include <asm/mtrr.h>
#include <asm/mce.h>
#include <asm/pat.h>
#include <asm/asm.h>
#include <asm/numa.h>
#include <asm/smp.h>
#include <asm/cpu.h>
#include <asm/cpumask.h>
#ifdef CONFIG_X86_LOCAL_APIC
#include <asm/mpspec.h>
#include <asm/apic.h>
#include <asm/genapic.h>
<<<<<<< HEAD
#include <asm/genapic.h>
=======
>>>>>>> 58105ef1
#include <asm/uv/uv.h>
#endif

#include <asm/pgtable.h>
#include <asm/processor.h>
#include <asm/desc.h>
#include <asm/atomic.h>
#include <asm/proto.h>
#include <asm/sections.h>
#include <asm/setup.h>
#include <asm/hypervisor.h>
#include <asm/stackprotector.h>

#include "cpu.h"

#ifdef CONFIG_X86_64

/* all of these masks are initialized in setup_cpu_local_masks() */
cpumask_var_t cpu_callin_mask;
cpumask_var_t cpu_callout_mask;
cpumask_var_t cpu_initialized_mask;

/* representing cpus for which sibling maps can be computed */
cpumask_var_t cpu_sibling_setup_mask;

/* correctly size the local cpu masks */
void __init setup_cpu_local_masks(void)
{
	alloc_bootmem_cpumask_var(&cpu_initialized_mask);
	alloc_bootmem_cpumask_var(&cpu_callin_mask);
	alloc_bootmem_cpumask_var(&cpu_callout_mask);
	alloc_bootmem_cpumask_var(&cpu_sibling_setup_mask);
}

#else /* CONFIG_X86_32 */

cpumask_t cpu_callin_map;
cpumask_t cpu_callout_map;
cpumask_t cpu_initialized;
cpumask_t cpu_sibling_setup_map;

#endif /* CONFIG_X86_32 */


static struct cpu_dev *this_cpu __cpuinitdata;

DEFINE_PER_CPU_PAGE_ALIGNED(struct gdt_page, gdt_page) = { .gdt = {
#ifdef CONFIG_X86_64
	/*
	 * We need valid kernel segments for data and code in long mode too
	 * IRET will check the segment types  kkeil 2000/10/28
	 * Also sysret mandates a special GDT layout
	 *
	 * The TLS descriptors are currently at a different place compared to i386.
	 * Hopefully nobody expects them at a fixed place (Wine?)
	 */
	[GDT_ENTRY_KERNEL32_CS] = { { { 0x0000ffff, 0x00cf9b00 } } },
	[GDT_ENTRY_KERNEL_CS] = { { { 0x0000ffff, 0x00af9b00 } } },
	[GDT_ENTRY_KERNEL_DS] = { { { 0x0000ffff, 0x00cf9300 } } },
	[GDT_ENTRY_DEFAULT_USER32_CS] = { { { 0x0000ffff, 0x00cffb00 } } },
	[GDT_ENTRY_DEFAULT_USER_DS] = { { { 0x0000ffff, 0x00cff300 } } },
	[GDT_ENTRY_DEFAULT_USER_CS] = { { { 0x0000ffff, 0x00affb00 } } },
#else
	[GDT_ENTRY_KERNEL_CS] = { { { 0x0000ffff, 0x00cf9a00 } } },
	[GDT_ENTRY_KERNEL_DS] = { { { 0x0000ffff, 0x00cf9200 } } },
	[GDT_ENTRY_DEFAULT_USER_CS] = { { { 0x0000ffff, 0x00cffa00 } } },
	[GDT_ENTRY_DEFAULT_USER_DS] = { { { 0x0000ffff, 0x00cff200 } } },
	/*
	 * Segments used for calling PnP BIOS have byte granularity.
	 * They code segments and data segments have fixed 64k limits,
	 * the transfer segment sizes are set at run time.
	 */
	/* 32-bit code */
	[GDT_ENTRY_PNPBIOS_CS32] = { { { 0x0000ffff, 0x00409a00 } } },
	/* 16-bit code */
	[GDT_ENTRY_PNPBIOS_CS16] = { { { 0x0000ffff, 0x00009a00 } } },
	/* 16-bit data */
	[GDT_ENTRY_PNPBIOS_DS] = { { { 0x0000ffff, 0x00009200 } } },
	/* 16-bit data */
	[GDT_ENTRY_PNPBIOS_TS1] = { { { 0x00000000, 0x00009200 } } },
	/* 16-bit data */
	[GDT_ENTRY_PNPBIOS_TS2] = { { { 0x00000000, 0x00009200 } } },
	/*
	 * The APM segments have byte granularity and their bases
	 * are set at run time.  All have 64k limits.
	 */
	/* 32-bit code */
	[GDT_ENTRY_APMBIOS_BASE] = { { { 0x0000ffff, 0x00409a00 } } },
	/* 16-bit code */
	[GDT_ENTRY_APMBIOS_BASE+1] = { { { 0x0000ffff, 0x00009a00 } } },
	/* data */
	[GDT_ENTRY_APMBIOS_BASE+2] = { { { 0x0000ffff, 0x00409200 } } },

	[GDT_ENTRY_ESPFIX_SS] = { { { 0x00000000, 0x00c09200 } } },
	[GDT_ENTRY_PERCPU] = { { { 0x0000ffff, 0x00cf9200 } } },
<<<<<<< HEAD
=======
	GDT_STACK_CANARY_INIT
>>>>>>> 58105ef1
#endif
} };
EXPORT_PER_CPU_SYMBOL_GPL(gdt_page);

#ifdef CONFIG_X86_32
static int cachesize_override __cpuinitdata = -1;
static int disable_x86_serial_nr __cpuinitdata = 1;

static int __init cachesize_setup(char *str)
{
	get_option(&str, &cachesize_override);
	return 1;
}
__setup("cachesize=", cachesize_setup);

static int __init x86_fxsr_setup(char *s)
{
	setup_clear_cpu_cap(X86_FEATURE_FXSR);
	setup_clear_cpu_cap(X86_FEATURE_XMM);
	return 1;
}
__setup("nofxsr", x86_fxsr_setup);

static int __init x86_sep_setup(char *s)
{
	setup_clear_cpu_cap(X86_FEATURE_SEP);
	return 1;
}
__setup("nosep", x86_sep_setup);

/* Standard macro to see if a specific flag is changeable */
static inline int flag_is_changeable_p(u32 flag)
{
	u32 f1, f2;

	/*
	 * Cyrix and IDT cpus allow disabling of CPUID
	 * so the code below may return different results
	 * when it is executed before and after enabling
	 * the CPUID. Add "volatile" to not allow gcc to
	 * optimize the subsequent calls to this function.
	 */
	asm volatile ("pushfl\n\t"
		      "pushfl\n\t"
		      "popl %0\n\t"
		      "movl %0,%1\n\t"
		      "xorl %2,%0\n\t"
		      "pushl %0\n\t"
		      "popfl\n\t"
		      "pushfl\n\t"
		      "popl %0\n\t"
		      "popfl\n\t"
		      : "=&r" (f1), "=&r" (f2)
		      : "ir" (flag));

	return ((f1^f2) & flag) != 0;
}

/* Probe for the CPUID instruction */
static int __cpuinit have_cpuid_p(void)
{
	return flag_is_changeable_p(X86_EFLAGS_ID);
}

static void __cpuinit squash_the_stupid_serial_number(struct cpuinfo_x86 *c)
{
	if (cpu_has(c, X86_FEATURE_PN) && disable_x86_serial_nr) {
		/* Disable processor serial number */
		unsigned long lo, hi;
		rdmsr(MSR_IA32_BBL_CR_CTL, lo, hi);
		lo |= 0x200000;
		wrmsr(MSR_IA32_BBL_CR_CTL, lo, hi);
		printk(KERN_NOTICE "CPU serial number disabled.\n");
		clear_cpu_cap(c, X86_FEATURE_PN);

		/* Disabling the serial number may affect the cpuid level */
		c->cpuid_level = cpuid_eax(0);
	}
}

static int __init x86_serial_nr_setup(char *s)
{
	disable_x86_serial_nr = 0;
	return 1;
}
__setup("serialnumber", x86_serial_nr_setup);
#else
static inline int flag_is_changeable_p(u32 flag)
{
	return 1;
}
/* Probe for the CPUID instruction */
static inline int have_cpuid_p(void)
{
	return 1;
}
static inline void squash_the_stupid_serial_number(struct cpuinfo_x86 *c)
{
}
#endif

/*
 * Some CPU features depend on higher CPUID levels, which may not always
 * be available due to CPUID level capping or broken virtualization
 * software.  Add those features to this table to auto-disable them.
 */
struct cpuid_dependent_feature {
	u32 feature;
	u32 level;
};
static const struct cpuid_dependent_feature __cpuinitconst
cpuid_dependent_features[] = {
	{ X86_FEATURE_MWAIT,		0x00000005 },
	{ X86_FEATURE_DCA,		0x00000009 },
	{ X86_FEATURE_XSAVE,		0x0000000d },
	{ 0, 0 }
};

static void __cpuinit filter_cpuid_features(struct cpuinfo_x86 *c, bool warn)
{
	const struct cpuid_dependent_feature *df;
	for (df = cpuid_dependent_features; df->feature; df++) {
		/*
		 * Note: cpuid_level is set to -1 if unavailable, but
		 * extended_extended_level is set to 0 if unavailable
		 * and the legitimate extended levels are all negative
		 * when signed; hence the weird messing around with
		 * signs here...
		 */
		if (cpu_has(c, df->feature) &&
		    ((s32)df->feature < 0 ?
		     (u32)df->feature > (u32)c->extended_cpuid_level :
		     (s32)df->feature > (s32)c->cpuid_level)) {
			clear_cpu_cap(c, df->feature);
			if (warn)
				printk(KERN_WARNING
				       "CPU: CPU feature %s disabled "
				       "due to lack of CPUID level 0x%x\n",
				       x86_cap_flags[df->feature],
				       df->level);
		}
	}
}	

/*
 * Naming convention should be: <Name> [(<Codename>)]
 * This table only is used unless init_<vendor>() below doesn't set it;
 * in particular, if CPUID levels 0x80000002..4 are supported, this isn't used
 *
 */

/* Look up CPU names by table lookup. */
static char __cpuinit *table_lookup_model(struct cpuinfo_x86 *c)
{
	struct cpu_model_info *info;

	if (c->x86_model >= 16)
		return NULL;	/* Range check */

	if (!this_cpu)
		return NULL;

	info = this_cpu->c_models;

	while (info && info->family) {
		if (info->family == c->x86)
			return info->model_names[c->x86_model];
		info++;
	}
	return NULL;		/* Not found */
}

__u32 cleared_cpu_caps[NCAPINTS] __cpuinitdata;

void load_percpu_segment(int cpu)
{
#ifdef CONFIG_X86_32
	loadsegment(fs, __KERNEL_PERCPU);
#else
	loadsegment(gs, 0);
	wrmsrl(MSR_GS_BASE, (unsigned long)per_cpu(irq_stack_union.gs_base, cpu));
#endif
<<<<<<< HEAD
=======
	load_stack_canary_segment();
>>>>>>> 58105ef1
}

/* Current gdt points %fs at the "master" per-cpu area: after this,
 * it's on the real one. */
void switch_to_new_gdt(int cpu)
{
	struct desc_ptr gdt_descr;

	gdt_descr.address = (long)get_cpu_gdt_table(cpu);
	gdt_descr.size = GDT_SIZE - 1;
	load_gdt(&gdt_descr);
	/* Reload the per-cpu base */

	load_percpu_segment(cpu);
}

static struct cpu_dev *cpu_devs[X86_VENDOR_NUM] = {};

static void __cpuinit default_init(struct cpuinfo_x86 *c)
{
#ifdef CONFIG_X86_64
	display_cacheinfo(c);
#else
	/* Not much we can do here... */
	/* Check if at least it has cpuid */
	if (c->cpuid_level == -1) {
		/* No cpuid. It must be an ancient CPU */
		if (c->x86 == 4)
			strcpy(c->x86_model_id, "486");
		else if (c->x86 == 3)
			strcpy(c->x86_model_id, "386");
	}
#endif
}

static struct cpu_dev __cpuinitdata default_cpu = {
	.c_init	= default_init,
	.c_vendor = "Unknown",
	.c_x86_vendor = X86_VENDOR_UNKNOWN,
};

static void __cpuinit get_model_name(struct cpuinfo_x86 *c)
{
	unsigned int *v;
	char *p, *q;

	if (c->extended_cpuid_level < 0x80000004)
		return;

	v = (unsigned int *) c->x86_model_id;
	cpuid(0x80000002, &v[0], &v[1], &v[2], &v[3]);
	cpuid(0x80000003, &v[4], &v[5], &v[6], &v[7]);
	cpuid(0x80000004, &v[8], &v[9], &v[10], &v[11]);
	c->x86_model_id[48] = 0;

	/* Intel chips right-justify this string for some dumb reason;
	   undo that brain damage */
	p = q = &c->x86_model_id[0];
	while (*p == ' ')
	     p++;
	if (p != q) {
	     while (*p)
		  *q++ = *p++;
	     while (q <= &c->x86_model_id[48])
		  *q++ = '\0';	/* Zero-pad the rest */
	}
}

void __cpuinit display_cacheinfo(struct cpuinfo_x86 *c)
{
	unsigned int n, dummy, ebx, ecx, edx, l2size;

	n = c->extended_cpuid_level;

	if (n >= 0x80000005) {
		cpuid(0x80000005, &dummy, &ebx, &ecx, &edx);
		printk(KERN_INFO "CPU: L1 I Cache: %dK (%d bytes/line), D cache %dK (%d bytes/line)\n",
				edx>>24, edx&0xFF, ecx>>24, ecx&0xFF);
		c->x86_cache_size = (ecx>>24) + (edx>>24);
#ifdef CONFIG_X86_64
		/* On K8 L1 TLB is inclusive, so don't count it */
		c->x86_tlbsize = 0;
#endif
	}

	if (n < 0x80000006)	/* Some chips just has a large L1. */
		return;

	cpuid(0x80000006, &dummy, &ebx, &ecx, &edx);
	l2size = ecx >> 16;

#ifdef CONFIG_X86_64
	c->x86_tlbsize += ((ebx >> 16) & 0xfff) + (ebx & 0xfff);
#else
	/* do processor-specific cache resizing */
	if (this_cpu->c_size_cache)
		l2size = this_cpu->c_size_cache(c, l2size);

	/* Allow user to override all this if necessary. */
	if (cachesize_override != -1)
		l2size = cachesize_override;

	if (l2size == 0)
		return;		/* Again, no L2 cache is possible */
#endif

	c->x86_cache_size = l2size;

	printk(KERN_INFO "CPU: L2 Cache: %dK (%d bytes/line)\n",
			l2size, ecx & 0xFF);
}

void __cpuinit detect_ht(struct cpuinfo_x86 *c)
{
#ifdef CONFIG_X86_HT
	u32 eax, ebx, ecx, edx;
	int index_msb, core_bits;

	if (!cpu_has(c, X86_FEATURE_HT))
		return;

	if (cpu_has(c, X86_FEATURE_CMP_LEGACY))
		goto out;

	if (cpu_has(c, X86_FEATURE_XTOPOLOGY))
		return;

	cpuid(1, &eax, &ebx, &ecx, &edx);

	smp_num_siblings = (ebx & 0xff0000) >> 16;

	if (smp_num_siblings == 1) {
		printk(KERN_INFO  "CPU: Hyper-Threading is disabled\n");
	} else if (smp_num_siblings > 1) {

		if (smp_num_siblings > nr_cpu_ids) {
			printk(KERN_WARNING "CPU: Unsupported number of siblings %d",
					smp_num_siblings);
			smp_num_siblings = 1;
			return;
		}

		index_msb = get_count_order(smp_num_siblings);
		c->phys_proc_id = apic->phys_pkg_id(c->initial_apicid, index_msb);

		smp_num_siblings = smp_num_siblings / c->x86_max_cores;

		index_msb = get_count_order(smp_num_siblings);

		core_bits = get_count_order(c->x86_max_cores);

		c->cpu_core_id = apic->phys_pkg_id(c->initial_apicid, index_msb) &
					       ((1 << core_bits) - 1);
	}

out:
	if ((c->x86_max_cores * smp_num_siblings) > 1) {
		printk(KERN_INFO  "CPU: Physical Processor ID: %d\n",
		       c->phys_proc_id);
		printk(KERN_INFO  "CPU: Processor Core ID: %d\n",
		       c->cpu_core_id);
	}
#endif
}

static void __cpuinit get_cpu_vendor(struct cpuinfo_x86 *c)
{
	char *v = c->x86_vendor_id;
	int i;
	static int printed;

	for (i = 0; i < X86_VENDOR_NUM; i++) {
		if (!cpu_devs[i])
			break;

		if (!strcmp(v, cpu_devs[i]->c_ident[0]) ||
		    (cpu_devs[i]->c_ident[1] &&
		     !strcmp(v, cpu_devs[i]->c_ident[1]))) {
			this_cpu = cpu_devs[i];
			c->x86_vendor = this_cpu->c_x86_vendor;
			return;
		}
	}

	if (!printed) {
		printed++;
		printk(KERN_ERR "CPU: vendor_id '%s' unknown, using generic init.\n", v);
		printk(KERN_ERR "CPU: Your system may be unstable.\n");
	}

	c->x86_vendor = X86_VENDOR_UNKNOWN;
	this_cpu = &default_cpu;
}

void __cpuinit cpu_detect(struct cpuinfo_x86 *c)
{
	/* Get vendor name */
	cpuid(0x00000000, (unsigned int *)&c->cpuid_level,
	      (unsigned int *)&c->x86_vendor_id[0],
	      (unsigned int *)&c->x86_vendor_id[8],
	      (unsigned int *)&c->x86_vendor_id[4]);

	c->x86 = 4;
	/* Intel-defined flags: level 0x00000001 */
	if (c->cpuid_level >= 0x00000001) {
		u32 junk, tfms, cap0, misc;
		cpuid(0x00000001, &tfms, &misc, &junk, &cap0);
		c->x86 = (tfms >> 8) & 0xf;
		c->x86_model = (tfms >> 4) & 0xf;
		c->x86_mask = tfms & 0xf;
		if (c->x86 == 0xf)
			c->x86 += (tfms >> 20) & 0xff;
		if (c->x86 >= 0x6)
			c->x86_model += ((tfms >> 16) & 0xf) << 4;
		if (cap0 & (1<<19)) {
			c->x86_clflush_size = ((misc >> 8) & 0xff) * 8;
			c->x86_cache_alignment = c->x86_clflush_size;
		}
	}
}

static void __cpuinit get_cpu_cap(struct cpuinfo_x86 *c)
{
	u32 tfms, xlvl;
	u32 ebx;

	/* Intel-defined flags: level 0x00000001 */
	if (c->cpuid_level >= 0x00000001) {
		u32 capability, excap;
		cpuid(0x00000001, &tfms, &ebx, &excap, &capability);
		c->x86_capability[0] = capability;
		c->x86_capability[4] = excap;
	}

	/* AMD-defined flags: level 0x80000001 */
	xlvl = cpuid_eax(0x80000000);
	c->extended_cpuid_level = xlvl;
	if ((xlvl & 0xffff0000) == 0x80000000) {
		if (xlvl >= 0x80000001) {
			c->x86_capability[1] = cpuid_edx(0x80000001);
			c->x86_capability[6] = cpuid_ecx(0x80000001);
		}
	}

#ifdef CONFIG_X86_64
	if (c->extended_cpuid_level >= 0x80000008) {
		u32 eax = cpuid_eax(0x80000008);

		c->x86_virt_bits = (eax >> 8) & 0xff;
		c->x86_phys_bits = eax & 0xff;
	}
#endif

	if (c->extended_cpuid_level >= 0x80000007)
		c->x86_power = cpuid_edx(0x80000007);

}

static void __cpuinit identify_cpu_without_cpuid(struct cpuinfo_x86 *c)
{
#ifdef CONFIG_X86_32
	int i;

	/*
	 * First of all, decide if this is a 486 or higher
	 * It's a 486 if we can modify the AC flag
	 */
	if (flag_is_changeable_p(X86_EFLAGS_AC))
		c->x86 = 4;
	else
		c->x86 = 3;

	for (i = 0; i < X86_VENDOR_NUM; i++)
		if (cpu_devs[i] && cpu_devs[i]->c_identify) {
			c->x86_vendor_id[0] = 0;
			cpu_devs[i]->c_identify(c);
			if (c->x86_vendor_id[0]) {
				get_cpu_vendor(c);
				break;
			}
		}
#endif
}

/*
 * Do minimum CPU detection early.
 * Fields really needed: vendor, cpuid_level, family, model, mask,
 * cache alignment.
 * The others are not touched to avoid unwanted side effects.
 *
 * WARNING: this function is only called on the BP.  Don't add code here
 * that is supposed to run on all CPUs.
 */
static void __init early_identify_cpu(struct cpuinfo_x86 *c)
{
#ifdef CONFIG_X86_64
	c->x86_clflush_size = 64;
#else
	c->x86_clflush_size = 32;
#endif
	c->x86_cache_alignment = c->x86_clflush_size;

	memset(&c->x86_capability, 0, sizeof c->x86_capability);
	c->extended_cpuid_level = 0;

	if (!have_cpuid_p())
		identify_cpu_without_cpuid(c);

	/* cyrix could have cpuid enabled via c_identify()*/
	if (!have_cpuid_p())
		return;

	cpu_detect(c);

	get_cpu_vendor(c);

	get_cpu_cap(c);

	if (this_cpu->c_early_init)
		this_cpu->c_early_init(c);

#ifdef CONFIG_SMP
	c->cpu_index = boot_cpu_id;
#endif
	filter_cpuid_features(c, false);
}

void __init early_cpu_init(void)
{
	struct cpu_dev **cdev;
	int count = 0;

	printk("KERNEL supported cpus:\n");
	for (cdev = __x86_cpu_dev_start; cdev < __x86_cpu_dev_end; cdev++) {
		struct cpu_dev *cpudev = *cdev;
		unsigned int j;

		if (count >= X86_VENDOR_NUM)
			break;
		cpu_devs[count] = cpudev;
		count++;

		for (j = 0; j < 2; j++) {
			if (!cpudev->c_ident[j])
				continue;
			printk("  %s %s\n", cpudev->c_vendor,
				cpudev->c_ident[j]);
		}
	}

	early_identify_cpu(&boot_cpu_data);
}

/*
 * The NOPL instruction is supposed to exist on all CPUs with
 * family >= 6; unfortunately, that's not true in practice because
 * of early VIA chips and (more importantly) broken virtualizers that
 * are not easy to detect.  In the latter case it doesn't even *fail*
 * reliably, so probing for it doesn't even work.  Disable it completely
 * unless we can find a reliable way to detect all the broken cases.
 */
static void __cpuinit detect_nopl(struct cpuinfo_x86 *c)
{
	clear_cpu_cap(c, X86_FEATURE_NOPL);
}

static void __cpuinit generic_identify(struct cpuinfo_x86 *c)
{
	c->extended_cpuid_level = 0;

	if (!have_cpuid_p())
		identify_cpu_without_cpuid(c);

	/* cyrix could have cpuid enabled via c_identify()*/
	if (!have_cpuid_p())
		return;

	cpu_detect(c);

	get_cpu_vendor(c);

	get_cpu_cap(c);

	if (c->cpuid_level >= 0x00000001) {
		c->initial_apicid = (cpuid_ebx(1) >> 24) & 0xFF;
#ifdef CONFIG_X86_32
# ifdef CONFIG_X86_HT
		c->apicid = apic->phys_pkg_id(c->initial_apicid, 0);
# else
		c->apicid = c->initial_apicid;
# endif
#endif

#ifdef CONFIG_X86_HT
		c->phys_proc_id = c->initial_apicid;
#endif
	}

	get_model_name(c); /* Default name */

	init_scattered_cpuid_features(c);
	detect_nopl(c);
}

/*
 * This does the hard work of actually picking apart the CPU stuff...
 */
static void __cpuinit identify_cpu(struct cpuinfo_x86 *c)
{
	int i;

	c->loops_per_jiffy = loops_per_jiffy;
	c->x86_cache_size = -1;
	c->x86_vendor = X86_VENDOR_UNKNOWN;
	c->x86_model = c->x86_mask = 0;	/* So far unknown... */
	c->x86_vendor_id[0] = '\0'; /* Unset */
	c->x86_model_id[0] = '\0';  /* Unset */
	c->x86_max_cores = 1;
	c->x86_coreid_bits = 0;
#ifdef CONFIG_X86_64
	c->x86_clflush_size = 64;
#else
	c->cpuid_level = -1;	/* CPUID not detected */
	c->x86_clflush_size = 32;
#endif
	c->x86_cache_alignment = c->x86_clflush_size;
	memset(&c->x86_capability, 0, sizeof c->x86_capability);

	generic_identify(c);

	if (this_cpu->c_identify)
		this_cpu->c_identify(c);

#ifdef CONFIG_X86_64
	c->apicid = apic->phys_pkg_id(c->initial_apicid, 0);
#endif

	/*
	 * Vendor-specific initialization.  In this section we
	 * canonicalize the feature flags, meaning if there are
	 * features a certain CPU supports which CPUID doesn't
	 * tell us, CPUID claiming incorrect flags, or other bugs,
	 * we handle them here.
	 *
	 * At the end of this section, c->x86_capability better
	 * indicate the features this CPU genuinely supports!
	 */
	if (this_cpu->c_init)
		this_cpu->c_init(c);

	/* Disable the PN if appropriate */
	squash_the_stupid_serial_number(c);

	/*
	 * The vendor-specific functions might have changed features.  Now
	 * we do "generic changes."
	 */

	/* Filter out anything that depends on CPUID levels we don't have */
	filter_cpuid_features(c, true);

	/* If the model name is still unset, do table lookup. */
	if (!c->x86_model_id[0]) {
		char *p;
		p = table_lookup_model(c);
		if (p)
			strcpy(c->x86_model_id, p);
		else
			/* Last resort... */
			sprintf(c->x86_model_id, "%02x/%02x",
				c->x86, c->x86_model);
	}

#ifdef CONFIG_X86_64
	detect_ht(c);
#endif

	init_hypervisor(c);
	/*
	 * On SMP, boot_cpu_data holds the common feature set between
	 * all CPUs; so make sure that we indicate which features are
	 * common between the CPUs.  The first time this routine gets
	 * executed, c == &boot_cpu_data.
	 */
	if (c != &boot_cpu_data) {
		/* AND the already accumulated flags with these */
		for (i = 0; i < NCAPINTS; i++)
			boot_cpu_data.x86_capability[i] &= c->x86_capability[i];
	}

	/* Clear all flags overriden by options */
	for (i = 0; i < NCAPINTS; i++)
		c->x86_capability[i] &= ~cleared_cpu_caps[i];

#ifdef CONFIG_X86_MCE
	/* Init Machine Check Exception if available. */
	mcheck_init(c);
#endif

	select_idle_routine(c);

#if defined(CONFIG_NUMA) && defined(CONFIG_X86_64)
	numa_add_cpu(smp_processor_id());
#endif
}

#ifdef CONFIG_X86_64
static void vgetcpu_set_mode(void)
{
	if (cpu_has(&boot_cpu_data, X86_FEATURE_RDTSCP))
		vgetcpu_mode = VGETCPU_RDTSCP;
	else
		vgetcpu_mode = VGETCPU_LSL;
}
#endif

void __init identify_boot_cpu(void)
{
	identify_cpu(&boot_cpu_data);
#ifdef CONFIG_X86_32
	sysenter_setup();
	enable_sep_cpu();
#else
	vgetcpu_set_mode();
#endif
}

void __cpuinit identify_secondary_cpu(struct cpuinfo_x86 *c)
{
	BUG_ON(c == &boot_cpu_data);
	identify_cpu(c);
#ifdef CONFIG_X86_32
	enable_sep_cpu();
#endif
	mtrr_ap_init();
}

struct msr_range {
	unsigned min;
	unsigned max;
};

static struct msr_range msr_range_array[] __cpuinitdata = {
	{ 0x00000000, 0x00000418},
	{ 0xc0000000, 0xc000040b},
	{ 0xc0010000, 0xc0010142},
	{ 0xc0011000, 0xc001103b},
};

static void __cpuinit print_cpu_msr(void)
{
	unsigned index;
	u64 val;
	int i;
	unsigned index_min, index_max;

	for (i = 0; i < ARRAY_SIZE(msr_range_array); i++) {
		index_min = msr_range_array[i].min;
		index_max = msr_range_array[i].max;
		for (index = index_min; index < index_max; index++) {
			if (rdmsrl_amd_safe(index, &val))
				continue;
			printk(KERN_INFO " MSR%08x: %016llx\n", index, val);
		}
	}
}

static int show_msr __cpuinitdata;
static __init int setup_show_msr(char *arg)
{
	int num;

	get_option(&arg, &num);

	if (num > 0)
		show_msr = num;
	return 1;
}
__setup("show_msr=", setup_show_msr);

static __init int setup_noclflush(char *arg)
{
	setup_clear_cpu_cap(X86_FEATURE_CLFLSH);
	return 1;
}
__setup("noclflush", setup_noclflush);

void __cpuinit print_cpu_info(struct cpuinfo_x86 *c)
{
	char *vendor = NULL;

	if (c->x86_vendor < X86_VENDOR_NUM)
		vendor = this_cpu->c_vendor;
	else if (c->cpuid_level >= 0)
		vendor = c->x86_vendor_id;

	if (vendor && !strstr(c->x86_model_id, vendor))
		printk(KERN_CONT "%s ", vendor);

	if (c->x86_model_id[0])
		printk(KERN_CONT "%s", c->x86_model_id);
	else
		printk(KERN_CONT "%d86", c->x86);

	if (c->x86_mask || c->cpuid_level >= 0)
		printk(KERN_CONT " stepping %02x\n", c->x86_mask);
	else
		printk(KERN_CONT "\n");

#ifdef CONFIG_SMP
	if (c->cpu_index < show_msr)
		print_cpu_msr();
#else
	if (show_msr)
		print_cpu_msr();
#endif
}

static __init int setup_disablecpuid(char *arg)
{
	int bit;
	if (get_option(&arg, &bit) && bit < NCAPINTS*32)
		setup_clear_cpu_cap(bit);
	else
		return 0;
	return 1;
}
__setup("clearcpuid=", setup_disablecpuid);

#ifdef CONFIG_X86_64
struct desc_ptr idt_descr = { 256 * 16 - 1, (unsigned long) idt_table };

DEFINE_PER_CPU_FIRST(union irq_stack_union,
		     irq_stack_union) __aligned(PAGE_SIZE);
<<<<<<< HEAD
#ifdef CONFIG_SMP
DEFINE_PER_CPU(char *, irq_stack_ptr);	/* will be set during per cpu init */
#else
DEFINE_PER_CPU(char *, irq_stack_ptr) =
	per_cpu_var(irq_stack_union.irq_stack) + IRQ_STACK_SIZE - 64;
#endif

DEFINE_PER_CPU(unsigned long, kernel_stack) =
	(unsigned long)&init_thread_union - KERNEL_STACK_OFFSET + THREAD_SIZE;
EXPORT_PER_CPU_SYMBOL(kernel_stack);

=======
DEFINE_PER_CPU(char *, irq_stack_ptr) =
	init_per_cpu_var(irq_stack_union.irq_stack) + IRQ_STACK_SIZE - 64;

DEFINE_PER_CPU(unsigned long, kernel_stack) =
	(unsigned long)&init_thread_union - KERNEL_STACK_OFFSET + THREAD_SIZE;
EXPORT_PER_CPU_SYMBOL(kernel_stack);

>>>>>>> 58105ef1
DEFINE_PER_CPU(unsigned int, irq_count) = -1;

static DEFINE_PER_CPU_PAGE_ALIGNED(char, exception_stacks
	[(N_EXCEPTION_STACKS - 1) * EXCEPTION_STKSZ + DEBUG_STKSZ])
	__aligned(PAGE_SIZE);

extern asmlinkage void ignore_sysret(void);

/* May not be marked __init: used by software suspend */
void syscall_init(void)
{
	/*
	 * LSTAR and STAR live in a bit strange symbiosis.
	 * They both write to the same internal register. STAR allows to
	 * set CS/DS but only a 32bit target. LSTAR sets the 64bit rip.
	 */
	wrmsrl(MSR_STAR,  ((u64)__USER32_CS)<<48  | ((u64)__KERNEL_CS)<<32);
	wrmsrl(MSR_LSTAR, system_call);
	wrmsrl(MSR_CSTAR, ignore_sysret);

#ifdef CONFIG_IA32_EMULATION
	syscall32_cpu_init();
#endif

	/* Flags to clear on syscall */
	wrmsrl(MSR_SYSCALL_MASK,
	       X86_EFLAGS_TF|X86_EFLAGS_DF|X86_EFLAGS_IF|X86_EFLAGS_IOPL);
}

unsigned long kernel_eflags;

/*
 * Copies of the original ist values from the tss are only accessed during
 * debugging, no special alignment required.
 */
DEFINE_PER_CPU(struct orig_ist, orig_ist);

#else	/* x86_64 */

#ifdef CONFIG_CC_STACKPROTECTOR
DEFINE_PER_CPU(unsigned long, stack_canary);
#endif

/* Make sure %fs and %gs are initialized properly in idle threads */
struct pt_regs * __cpuinit idle_regs(struct pt_regs *regs)
{
	memset(regs, 0, sizeof(struct pt_regs));
	regs->fs = __KERNEL_PERCPU;
	regs->gs = __KERNEL_STACK_CANARY;
	return regs;
}
#endif	/* x86_64 */

/*
 * cpu_init() initializes state that is per-CPU. Some data is already
 * initialized (naturally) in the bootstrap process, such as the GDT
 * and IDT. We reload them nevertheless, this function acts as a
 * 'CPU state barrier', nothing should get across.
 * A lot of state is already set up in PDA init for 64 bit
 */
#ifdef CONFIG_X86_64
void __cpuinit cpu_init(void)
{
	int cpu = stack_smp_processor_id();
	struct tss_struct *t = &per_cpu(init_tss, cpu);
	struct orig_ist *orig_ist = &per_cpu(orig_ist, cpu);
	unsigned long v;
	struct task_struct *me;
	int i;

#ifdef CONFIG_NUMA
	if (cpu != 0 && percpu_read(node_number) == 0 &&
	    cpu_to_node(cpu) != NUMA_NO_NODE)
		percpu_write(node_number, cpu_to_node(cpu));
#endif

	me = current;

	if (cpumask_test_and_set_cpu(cpu, cpu_initialized_mask))
		panic("CPU#%d already initialized!\n", cpu);

	printk(KERN_INFO "Initializing CPU#%d\n", cpu);

	clear_in_cr4(X86_CR4_VME|X86_CR4_PVI|X86_CR4_TSD|X86_CR4_DE);

	/*
	 * Initialize the per-CPU GDT with the boot GDT,
	 * and set up the GDT descriptor:
	 */

	switch_to_new_gdt(cpu);
	loadsegment(fs, 0);

	load_idt((const struct desc_ptr *)&idt_descr);

	memset(me->thread.tls_array, 0, GDT_ENTRY_TLS_ENTRIES * 8);
	syscall_init();

	wrmsrl(MSR_FS_BASE, 0);
	wrmsrl(MSR_KERNEL_GS_BASE, 0);
	barrier();

	check_efer();
	if (cpu != 0 && x2apic)
		enable_x2apic();

	/*
	 * set up and load the per-CPU TSS
	 */
	if (!orig_ist->ist[0]) {
		static const unsigned int sizes[N_EXCEPTION_STACKS] = {
		  [0 ... N_EXCEPTION_STACKS - 1] = EXCEPTION_STKSZ,
		  [DEBUG_STACK - 1] = DEBUG_STKSZ
		};
		char *estacks = per_cpu(exception_stacks, cpu);
		for (v = 0; v < N_EXCEPTION_STACKS; v++) {
			estacks += sizes[v];
			orig_ist->ist[v] = t->x86_tss.ist[v] =
					(unsigned long)estacks;
		}
	}

	t->x86_tss.io_bitmap_base = offsetof(struct tss_struct, io_bitmap);
	/*
	 * <= is required because the CPU will access up to
	 * 8 bits beyond the end of the IO permission bitmap.
	 */
	for (i = 0; i <= IO_BITMAP_LONGS; i++)
		t->io_bitmap[i] = ~0UL;

	atomic_inc(&init_mm.mm_count);
	me->active_mm = &init_mm;
	if (me->mm)
		BUG();
	enter_lazy_tlb(&init_mm, me);

	load_sp0(t, &current->thread);
	set_tss_desc(cpu, t);
	load_TR_desc();
	load_LDT(&init_mm.context);

#ifdef CONFIG_KGDB
	/*
	 * If the kgdb is connected no debug regs should be altered.  This
	 * is only applicable when KGDB and a KGDB I/O module are built
	 * into the kernel and you are using early debugging with
	 * kgdbwait. KGDB will control the kernel HW breakpoint registers.
	 */
	if (kgdb_connected && arch_kgdb_ops.correct_hw_break)
		arch_kgdb_ops.correct_hw_break();
	else
#endif
	{
		/*
		 * Clear all 6 debug registers:
		 */
		set_debugreg(0UL, 0);
		set_debugreg(0UL, 1);
		set_debugreg(0UL, 2);
		set_debugreg(0UL, 3);
		set_debugreg(0UL, 6);
		set_debugreg(0UL, 7);
	}

	fpu_init();

	raw_local_save_flags(kernel_eflags);

	if (is_uv_system())
		uv_cpu_init();
}

#else

void __cpuinit cpu_init(void)
{
	int cpu = smp_processor_id();
	struct task_struct *curr = current;
	struct tss_struct *t = &per_cpu(init_tss, cpu);
	struct thread_struct *thread = &curr->thread;

	if (cpumask_test_and_set_cpu(cpu, cpu_initialized_mask)) {
		printk(KERN_WARNING "CPU#%d already initialized!\n", cpu);
		for (;;) local_irq_enable();
	}

	printk(KERN_INFO "Initializing CPU#%d\n", cpu);

	if (cpu_has_vme || cpu_has_tsc || cpu_has_de)
		clear_in_cr4(X86_CR4_VME|X86_CR4_PVI|X86_CR4_TSD|X86_CR4_DE);

	load_idt(&idt_descr);
	switch_to_new_gdt(cpu);

	/*
	 * Set up and load the per-CPU TSS and LDT
	 */
	atomic_inc(&init_mm.mm_count);
	curr->active_mm = &init_mm;
	if (curr->mm)
		BUG();
	enter_lazy_tlb(&init_mm, curr);

	load_sp0(t, thread);
	set_tss_desc(cpu, t);
	load_TR_desc();
	load_LDT(&init_mm.context);

#ifdef CONFIG_DOUBLEFAULT
	/* Set up doublefault TSS pointer in the GDT */
	__set_tss_desc(cpu, GDT_ENTRY_DOUBLEFAULT_TSS, &doublefault_tss);
#endif

	/* Clear all 6 debug registers: */
	set_debugreg(0, 0);
	set_debugreg(0, 1);
	set_debugreg(0, 2);
	set_debugreg(0, 3);
	set_debugreg(0, 6);
	set_debugreg(0, 7);

	/*
	 * Force FPU initialization:
	 */
	if (cpu_has_xsave)
		current_thread_info()->status = TS_XSAVE;
	else
		current_thread_info()->status = 0;
	clear_used_math();
	mxcsr_feature_mask_init();

	/*
	 * Boot processor to setup the FP and extended state context info.
	 */
	if (smp_processor_id() == boot_cpu_id)
		init_thread_xstate();

	xsave_init();
}


#endif<|MERGE_RESOLUTION|>--- conflicted
+++ resolved
@@ -27,10 +27,7 @@
 #include <asm/mpspec.h>
 #include <asm/apic.h>
 #include <asm/genapic.h>
-<<<<<<< HEAD
 #include <asm/genapic.h>
-=======
->>>>>>> 58105ef1
 #include <asm/uv/uv.h>
 #endif
 
@@ -126,10 +123,7 @@
 
 	[GDT_ENTRY_ESPFIX_SS] = { { { 0x00000000, 0x00c09200 } } },
 	[GDT_ENTRY_PERCPU] = { { { 0x0000ffff, 0x00cf9200 } } },
-<<<<<<< HEAD
-=======
 	GDT_STACK_CANARY_INIT
->>>>>>> 58105ef1
 #endif
 } };
 EXPORT_PER_CPU_SYMBOL_GPL(gdt_page);
@@ -312,10 +306,7 @@
 	loadsegment(gs, 0);
 	wrmsrl(MSR_GS_BASE, (unsigned long)per_cpu(irq_stack_union.gs_base, cpu));
 #endif
-<<<<<<< HEAD
-=======
 	load_stack_canary_segment();
->>>>>>> 58105ef1
 }
 
 /* Current gdt points %fs at the "master" per-cpu area: after this,
@@ -950,27 +941,13 @@
 
 DEFINE_PER_CPU_FIRST(union irq_stack_union,
 		     irq_stack_union) __aligned(PAGE_SIZE);
-<<<<<<< HEAD
-#ifdef CONFIG_SMP
-DEFINE_PER_CPU(char *, irq_stack_ptr);	/* will be set during per cpu init */
-#else
 DEFINE_PER_CPU(char *, irq_stack_ptr) =
-	per_cpu_var(irq_stack_union.irq_stack) + IRQ_STACK_SIZE - 64;
-#endif
+	init_per_cpu_var(irq_stack_union.irq_stack) + IRQ_STACK_SIZE - 64;
 
 DEFINE_PER_CPU(unsigned long, kernel_stack) =
 	(unsigned long)&init_thread_union - KERNEL_STACK_OFFSET + THREAD_SIZE;
 EXPORT_PER_CPU_SYMBOL(kernel_stack);
 
-=======
-DEFINE_PER_CPU(char *, irq_stack_ptr) =
-	init_per_cpu_var(irq_stack_union.irq_stack) + IRQ_STACK_SIZE - 64;
-
-DEFINE_PER_CPU(unsigned long, kernel_stack) =
-	(unsigned long)&init_thread_union - KERNEL_STACK_OFFSET + THREAD_SIZE;
-EXPORT_PER_CPU_SYMBOL(kernel_stack);
-
->>>>>>> 58105ef1
 DEFINE_PER_CPU(unsigned int, irq_count) = -1;
 
 static DEFINE_PER_CPU_PAGE_ALIGNED(char, exception_stacks
